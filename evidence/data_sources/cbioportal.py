--- conflicted
+++ resolved
@@ -7,11 +7,8 @@
 
 import boto3
 
-<<<<<<< HEAD
 from evidence import DATA_DIR_PATH, logger
-=======
 from evidence.data_sources.base import DataSource
->>>>>>> 085cfee2
 from evidence.schemas import SourceMeta, Response, Sources
 
 
@@ -110,7 +107,6 @@
         :param str hgnc_symbol: HGNC symbol
         :return: Cancer types summary for gene
         """
-<<<<<<< HEAD
         hgnc_symbol = hgnc_symbol.upper()
 
         mutation_sample_ids = set()
@@ -123,7 +119,8 @@
                     mutation_sample_ids.add(sample_id)
 
         if not mutation_sample_ids:
-            return Response(data=dict(), source_meta_=self.source_meta)
+            return self.format_response(Response(data=dict(),
+                                                 source_meta_=self.source_meta))
 
         tumor_type_totals = dict()
         with open(self.transformed_case_lists_data_path) as f:
@@ -142,44 +139,5 @@
                         if sample_id in mutation_sample_ids:
                             tumor_type_totals[tumor_type]["count"] += 1
                     tumor_type_totals[tumor_type]["percent_altered"] = (tumor_type_totals[tumor_type]["count"] / tumor_type_totals[tumor_type]["total"]) * 100  # noqa: E501
-
-        return Response(
-            data=tumor_type_totals,
-            source_meta_=self.source_meta
-=======
-        try:
-            self.cbioportal.genes.getGeneUsingGET(geneId=gene_id).result()
-        except HTTPNotFound:
-            return self.format_response(
-                Response(data=dict(), source_meta_=self.source_meta)
-            )
-
-        mutations = self.cbioportal.mutations.getMutationsInMolecularProfileBySampleListIdUsingGET(  # noqa: E501
-            molecularProfileId=f"{self.study_id}_mutations",
-            sampleListId=f"{self.study_id}_all",
-            entrezGeneId=gene_id,
-            projection="DETAILED"
-        ).result()
-        mutations_sample_ids = {m.sampleId for m in mutations}
-
-        samples_lists = self.cbioportal.Sample_Lists.getAllSampleListsInStudyUsingGET(
-            studyId=self.study_id,
-            projection="DETAILED"
-        ).result()
-
-        tumor_type_totals: Dict[str, Dict[str, Union[int, float]]] = dict()
-        for sample_list in samples_lists:
-            if ":" in sample_list.name:
-                tumor_type = sample_list.name.split(": ")[-1]
-                tumor_type_totals[tumor_type] = {
-                    "count": 0,
-                    "total": len(sample_list.sampleIds)
-                }
-                for sample_id in sample_list.sampleIds:
-                    if sample_id in mutations_sample_ids:
-                        tumor_type_totals[tumor_type]["count"] += 1
-                tumor_type_totals[tumor_type]["percent_altered"] = (tumor_type_totals[tumor_type]["count"] / tumor_type_totals[tumor_type]["total"]) * 100  # noqa: E501
-        return self.format_response(
-            Response(data=tumor_type_totals, source_meta_=self.source_meta)
->>>>>>> 085cfee2
-        )+        return self.format_response(Response(data=tumor_type_totals,
+                                             source_meta_=self.source_meta))