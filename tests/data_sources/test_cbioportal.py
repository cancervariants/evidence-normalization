--- conflicted
+++ resolved
@@ -294,11 +294,7 @@
 
 def test_get_mutation_data(cbioportal, braf):
     """Test that get_mutation_data method works correctly."""
-<<<<<<< HEAD
-    resp = cbioportal.cancer_types_summary("braf").dict()
-=======
-    resp = cbioportal.cancer_types_summary(673).dict(by_alias=True)
->>>>>>> 085cfee2
+    resp = cbioportal.cancer_types_summary("braf").dict(by_alias=True)
     data = resp["data"]
     assert data.keys() == braf.keys()
 
@@ -308,16 +304,11 @@
     assert total_cancer_type_count == 562
 
     assert data == braf
-    assert resp["_id"] == "normalize.evidence:94297f4f120268413617bd75cb746a67"
+    assert resp["_id"] == "normalize.evidence:0d76601b070d3c9f36e9c483454adf48"
     assert resp["source_meta_"]["label"] == "cBioPortal"
     assert resp["source_meta_"]["version"] == "msk_impact_2017"
 
-<<<<<<< HEAD
     resp = cbioportal.cancer_types_summary("dummy").dict()
-=======
-    resp = cbioportal.cancer_types_summary(0).dict(by_alias=True)
-    assert resp["_id"] is None
->>>>>>> 085cfee2
     assert resp["data"] == dict()
     assert resp["source_meta_"]["label"] == "cBioPortal"
     assert resp["source_meta_"]["version"] == "msk_impact_2017"