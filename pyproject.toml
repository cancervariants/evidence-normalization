[project]
name = "evidence-normalizer"
authors = [
    {name = "Alex Wagner"},
    {name = "Kori Kuzma"},
    {name = "James Stevenson"}
]
readme = "README.md"
classifiers = [
    "Development Status :: 3 - Alpha",
    "Intended Audience :: Science/Research",
    "Intended Audience :: Developers",
    "Topic :: Scientific/Engineering :: Bio-Informatics",
    "License :: OSI Approved :: MIT License",
    "Programming Language :: Python :: 3",
    "Programming Language :: Python :: 3.11",
    "Programming Language :: Python :: 3.12",
    "Programming Language :: Python :: 3.13",
]
requires-python = ">=3.11"
description = "VICC normalization routines for evidence"
license = {file = "LICENSE"}
dependencies = [
    "pydantic==2.*",
    "requests",
    "boto3"
]
dynamic = ["version"]

[project.optional-dependencies]
etl = [
    "variation-normalizer~= 0.8.0.dev0",
    "asyncclick",
    "openpyxl",
    "pandas",
    "xlrd"
]
dev = [
    "pre-commit>=3.7.1",
    "ruff==0.5.0"
]
tests = [
    "pytest",
    "pytest-cov"
]

[project.urls]
Homepage = "https://github.com/cancervariants/evidence-normalization"
Changelog = "https://github.com/cancervariants/evidence-normalization/releases"
Source = "https://github.com/cancervariants/evidence-normalization"
"Bug Tracker" = "https://github.com/cancervariants/evidence-normalization/issues"

[build-system]
requires = ["setuptools>=64", "setuptools_scm>=8"]
build-backend = "setuptools.build_meta"

[tool.setuptools_scm]

[tool.pytest.ini_options]
addopts = "--cov=evidence --cov-report term-missing"
testpaths = ["tests"]

[tool.coverage.run]
branch = true

[tool.ruff]
<<<<<<< HEAD
src = ["src"]
=======
src = ["evidence"]
>>>>>>> 005ebf7e

[tool.ruff.lint]
select = [
    "F",  # https://docs.astral.sh/ruff/rules/#pyflakes-f
    "E", "W",  # https://docs.astral.sh/ruff/rules/#pycodestyle-e-w
    "I",  # https://docs.astral.sh/ruff/rules/#isort-i
    "N",  # https://docs.astral.sh/ruff/rules/#pep8-naming-n
    "D",  # https://docs.astral.sh/ruff/rules/#pydocstyle-d
    "UP",  # https://docs.astral.sh/ruff/rules/#pyupgrade-up
    "ANN",  # https://docs.astral.sh/ruff/rules/#flake8-annotations-ann
    "ASYNC",  # https://docs.astral.sh/ruff/rules/#flake8-async-async
    "S",  # https://docs.astral.sh/ruff/rules/#flake8-bandit-s
    "B",  # https://docs.astral.sh/ruff/rules/#flake8-bugbear-b
    "A",  # https://docs.astral.sh/ruff/rules/#flake8-builtins-a
    "C4",  # https://docs.astral.sh/ruff/rules/#flake8-comprehensions-c4
    "DTZ",  # https://docs.astral.sh/ruff/rules/#flake8-datetimez-dtz
    "T10",  # https://docs.astral.sh/ruff/rules/#flake8-datetimez-dtz
    "EM",  # https://docs.astral.sh/ruff/rules/#flake8-errmsg-em
    "LOG",  # https://docs.astral.sh/ruff/rules/#flake8-logging-log
    "G",  # https://docs.astral.sh/ruff/rules/#flake8-logging-format-g
    "INP",  # https://docs.astral.sh/ruff/rules/#flake8-no-pep420-inp
    "PIE",  # https://docs.astral.sh/ruff/rules/#flake8-pie-pie
    "T20",  # https://docs.astral.sh/ruff/rules/#flake8-print-t20
    "PT",  # https://docs.astral.sh/ruff/rules/#flake8-pytest-style-pt
    "Q",  # https://docs.astral.sh/ruff/rules/#flake8-quotes-q
    "RSE",  # https://docs.astral.sh/ruff/rules/#flake8-raise-rse
    "RET",  # https://docs.astral.sh/ruff/rules/#flake8-return-ret
    "SLF",  # https://docs.astral.sh/ruff/rules/#flake8-self-slf
    "SIM",  # https://docs.astral.sh/ruff/rules/#flake8-simplify-sim
    "ARG",  # https://docs.astral.sh/ruff/rules/#flake8-unused-arguments-arg
    "PTH",  # https://docs.astral.sh/ruff/rules/#flake8-use-pathlib-pth
    "PGH",  # https://docs.astral.sh/ruff/rules/#pygrep-hooks-pgh
    "PERF",  # https://docs.astral.sh/ruff/rules/#perflint-perf
    "FURB",  # https://docs.astral.sh/ruff/rules/#refurb-furb
    "RUF",  # https://docs.astral.sh/ruff/rules/#ruff-specific-rules-ruf
]
fixable = [
    "I",
    "F401",
    "D",
    "UP",
    "ANN",
    "B",
    "C4",
    "LOG",
    "G",
    "PIE",
    "PT",
    "RSE",
    "SIM",
    "PERF",
    "FURB",
    "RUF"
]
# ANN003 - missing-type-kwargs
# ANN101 - missing-type-self
# ANN102 - missing-type-cls
# D203 - one-blank-line-before-class
# D205 - blank-line-after-summary
# D206 - indent-with-spaces*
# D213 - multi-line-summary-second-line
# D300 - triple-single-quotes*
# D400 - ends-in-period
# D415 - ends-in-punctuation
# E111 - indentation-with-invalid-multiple*
# E114 - indentation-with-invalid-multiple-comment*
# E117 - over-indented*
# E501 - line-too-long*
# W191 - tab-indentation*
# S321 - suspicious-ftp-lib-usage
# *ignored for compatibility with formatter
ignore = [
    "ANN003", "ANN101", "ANN102",
    "D203", "D205", "D206", "D213", "D300", "D400", "D415",
    "E111", "E114", "E117", "E501",
    "W191",
    "S321",
]

[tool.ruff.lint.per-file-ignores]
# ANN001 - missing-type-function-argument
# ANN2 - missing-return-type
# ANN102 - missing-type-cls
# D100 - undocumented-public-module
# D102 - undocumented-public-class
# S101 - assert
# B011 - assert-false
# INP001 - implicit-namespace-package
"tests/*" = [
    "ANN001",
    "ANN2",
    "ANN102",
    "D100",
    "D102",
    "S101",
    "B011",
    "INP001"
]

[tool.ruff.lint.flake8-annotations]
mypy-init-return = true

[tool.ruff.format]
docstring-code-format = true<|MERGE_RESOLUTION|>--- conflicted
+++ resolved
@@ -57,18 +57,14 @@
 [tool.setuptools_scm]
 
 [tool.pytest.ini_options]
-addopts = "--cov=evidence --cov-report term-missing"
+addopts = "--cov=src --cov-report term-missing"
 testpaths = ["tests"]
 
 [tool.coverage.run]
 branch = true
 
 [tool.ruff]
-<<<<<<< HEAD
 src = ["src"]
-=======
-src = ["evidence"]
->>>>>>> 005ebf7e
 
 [tool.ruff.lint]
 select = [
